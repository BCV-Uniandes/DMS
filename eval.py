# -*- coding: utf-8 -*-

"""
QSegNet evaluation routines.
"""

# Standard lib imports
import time
import argparse
import os.path as osp

# PyTorch imports
import torch
import torch.nn as nn
import torch.nn.functional as F
from torch.autograd import Variable
from torch.utils.data import DataLoader
from torchvision.transforms import Compose, ToTensor, Normalize

# Local imports
from models import QSegNet
from referit_loader import ReferDataset
from utils.transforms import ResizePad, ToNumpy

# Other imports
import numpy as np

parser = argparse.ArgumentParser(
    description='Query Segmentation Network evaluation routine')

# Dataloading-related settings
parser.add_argument('--data', type=str, default='../referit_data',
                    help='path to ReferIt splits data folder')
parser.add_argument('--snapshot', default='weights/qsegnet_unc_snapshot.pth',
                    help='path to weight snapshot file')
parser.add_argument('--num-workers', default=2, type=int,
                    help='number of workers used in dataloading')
parser.add_argument('--dataset', default='unc', type=str,
                    help='dataset used to train QSegNet')
parser.add_argument('--split', default='testA', type=str,
                    help='name of the dataset split used to train')

# Training procedure settings
parser.add_argument('--no-cuda', action='store_true',
                    help='Do not use cuda to train model')
parser.add_argument('--log-interval', type=int, default=5, metavar='N',
                    help='report interval')
parser.add_argument('--batch-size', default=3, type=int,
                    help='Batch size for training')
parser.add_argument('--seed', type=int, default=1111,
                    help='random seed')

# Model settings
parser.add_argument('--size', default=320, type=int,
                    help='image size')
parser.add_argument('--time', default=20, type=int,
                    help='maximum time steps per batch')
parser.add_argument('--emb-size', default=200, type=int,
                    help='word embedding dimensions')
parser.add_argument('--backend', default='densenet', type=str,
                    help='default backend network to initialize PSPNet')
parser.add_argument('--psp-size', default=1024, type=int,
                    help='number of input channels to PSPNet')
parser.add_argument('--num-features', '--features', default=512, type=int,
                    help='number of PSPNet output channels')
parser.add_argument('--lstm-layers', default=2, type=int,
                    help='number of LSTM stacked layers')
parser.add_argument('--vilstm-layers', default=1, type=int,
                    help='number of ViLSTM stacked layers')

args = parser.parse_args()

args.cuda = not args.no_cuda and torch.cuda.is_available()

torch.manual_seed(args.seed)
if args.cuda:
    torch.cuda.manual_seed(args.seed)

image_size = (args.size, args.size)

input_transform = Compose([
    ResizePad(image_size),
    ToTensor(),
    Normalize(
        mean=[0.485, 0.456, 0.406],
        std=[0.229, 0.224, 0.225])
])

target_transform = Compose([
    ToNumpy(),
    ResizePad(image_size),
    ToTensor()
])

refer = ReferDataset(data_root=args.data,
                     dataset=args.dataset,
                     split=args.split,
                     transform=input_transform,
                     annotation_transform=target_transform,
                     max_query_len=args.time)

loader = DataLoader(refer, batch_size=args.batch_size, shuffle=True)

net = QSegNet(image_size, args.emb_size, args.size // 8,
              num_vilstm_layers=args.vilstm_layers,
              num_lstm_layers=args.lstm_layers,
              psp_size=args.psp_size,
              backend=args.backend,
              out_features=args.num_features,
              dict_size=len(refer.corpus))

net = nn.DataParallel(net)

if osp.exists(args.snapshot):
    print('Loading state dict')
    net.load_state_dict(torch.load(args.snapshot))

if args.cuda:
    net.cuda()


def evaluate():
<<<<<<< HEAD
    step_size = 0.001
    thresholds = np.arange(0, 1 + step_size, step_size)
=======
    # Define upper boundary and number of values for the logspace
    log_upper_boundary = 1e-6
    num_log = 1400
    # Define logspace
    log_thresholds = np.logspace(np.log10(1),np.log10(1+log_upper_boundary),
                                    num=num_log,
                                    endpoint=False) - 1
    # Define number of values for linspace
    num_lin = 1500 - num_log
    lin_thresholds = np.linspace(1+log_upper_boundary,2,
                                    num=num_lin,
                                    endpoint=True) - 1
    # Define thresholds
    thresholds = np.append(log_thresholds,lin_thresholds)
>>>>>>> 62d4bfc4
    net.eval()
    total_intersection = np.zeros(len(thresholds))
    total_union = np.zeros(len(thresholds))
    start_time = time.time()
    total_time = time.time()
    for batch_idx, (imgs, masks, words) in enumerate(loader):
        imgs = Variable(imgs, volatile=True)
        masks = masks.squeeze().cpu().numpy()
        words = Variable(words, volatile=True)

        if args.cuda:
            imgs = imgs.cuda()
            words = words.cuda()

        out = net(imgs, words)
        out = F.sigmoid(out)
        out = out.squeeze().data.cpu().numpy()

        batch_intersection, batch_union = intersection_and_union(
            out=out, target=masks, thresholds=thresholds)

        # Update total intersection and union
        total_intersection += batch_intersection
        total_union += batch_union

        if batch_idx % args.log_interval == 0:
            batch_iou = batch_intersection / batch_union
            max_batch_iou = np.amax(batch_iou)
            which_thresh_batch = thresholds[np.argmax(batch_iou)]

            partial_iou = total_intersection / total_union
            max_partial_iou = np.amax(partial_iou)
            which_thresh_partial = thresholds[np.argmax(partial_iou)]

            mean_batch_iou = np.mean(batch_iou)
            mean_partial_iou = np.mean(partial_iou)

            elapsed_time = time.time() - start_time
            print('({:5d}/{:5d}) | ms/batch {:.6f} |'
                  ' max batch IoU {:.6f} - threshold {:.5E} |'
                  ' max partial IoU {:.6f} - threshold {:.5E} |'
                  ' batch mIoU {:.6f} | partial mIoU {:.6f}'.format(
                      batch_idx, len(loader), elapsed_time * 1000,
                      max_batch_iou, which_thresh_batch,
                      max_partial_iou, which_thresh_partial,
                      mean_batch_iou, mean_partial_iou))
            start_time = time.time()

    # Evaluation finished. Compute total IoU and threshold that maximizes
    total_iou = total_intersection/total_union
    max_total_iou = np.amax(total_iou)
    which_thresh_total = thresholds[np.argmax(total_iou)]
    total_time = time.time() - total_time
    print('Evaluation done. Elapsed time: {:.3f} (s) |'
          ' max IoU {:.6f} - threshold {:.5E}'.format(
                total_time,
                max_total_iou, which_thresh_total))
    


if __name__ == '__main__':
    print('Evaluating with 1500 thresholds')
    evaluate()<|MERGE_RESOLUTION|>--- conflicted
+++ resolved
@@ -119,11 +119,25 @@
     net.cuda()
 
 
+def intersection_and_union(out, target, thresholds):
+    assert(out.shape[-2:] == target.shape[-2:])
+    # Preallocate memory for intersections and unions in this batch
+    total_intersection = np.zeros(len(thresholds))
+    total_union = np.zeros(len(thresholds))
+    # Iterate thorugh thresholds
+    for idx, threshold in enumerate(thresholds):
+        # Apply threshold to output
+        thresholded_masks = out > threshold
+        # Compute intersections and unions
+        intersections = np.sum(np.logical_and(thresholded_masks, target), (1, 2))
+        unions = np.sum(np.logical_or(thresholded_masks, target), (1, 2))
+        # Update totals
+        total_intersection[idx] = intersections.sum()
+        total_union[idx] = unions.sum()
+    return total_intersection, total_union
+
+
 def evaluate():
-<<<<<<< HEAD
-    step_size = 0.001
-    thresholds = np.arange(0, 1 + step_size, step_size)
-=======
     # Define upper boundary and number of values for the logspace
     log_upper_boundary = 1e-6
     num_log = 1400
@@ -138,7 +152,6 @@
                                     endpoint=True) - 1
     # Define thresholds
     thresholds = np.append(log_thresholds,lin_thresholds)
->>>>>>> 62d4bfc4
     net.eval()
     total_intersection = np.zeros(len(thresholds))
     total_union = np.zeros(len(thresholds))
