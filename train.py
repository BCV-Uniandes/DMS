# -*- coding: utf-8 -*-

"""
QSegNet train routines. (WIP)
"""

# Standard lib imports
import os
import time
import argparse
import os.path as osp
<<<<<<< HEAD
# import multiprocessing
from urllib.parse import urlparse

# multiprocessing.set_start_method("spawn", force=True)
=======
import multiprocessing
from urllib.parse import urlparse

>>>>>>> 8dff1c57

# PyTorch imports
import torch
import torch.nn as nn
from torch import optim
import torch.nn.functional as F
import torch.distributed as dist
from torch.utils.data import DataLoader
# from torch.optim.lr_scheduler import ReduceLROnPlateau
from torch.utils.data.distributed import DistributedSampler
from torchvision.transforms import Compose, ToTensor, Normalize

# Local imports
import parallel
from utils import AverageMeter
from utils.losses import IoULoss
from optimizers import YFOptimizer
from models import LangVisUpsample
from referit_loader import ReferDataset
from utils.misc_utils import VisdomWrapper
from utils.transforms import ResizeImage, ResizeAnnotation

# Other imports
import numpy as np
from tqdm import tqdm
import horovod.torch as hvd


parser = argparse.ArgumentParser(
    description='Query Segmentation Network training routine')

# Dataloading-related settings
parser.add_argument('--data', type=str, default='../referit_data',
                    help='path to ReferIt splits data folder')
parser.add_argument('--split-root', type=str, default='data',
                    help='path to dataloader splits data folder')
parser.add_argument('--save-folder', default='weights/',
                    help='location to save checkpoint models')
parser.add_argument('--snapshot', default='weights/qseg_weights.pth',
                    help='path to weight snapshot file')
parser.add_argument('--num-workers', default=2, type=int,
                    help='number of workers used in dataloading')
parser.add_argument('--dataset', default='unc', type=str,
                    help='dataset used to train QSegNet')
parser.add_argument('--split', default='train', type=str,
                    help='name of the dataset split used to train')
parser.add_argument('--val', default=None, type=str,
                    help='name of the dataset split used to validate')
parser.add_argument('--eval-first', default=False, action='store_true',
                    help='evaluate model weights before training')
parser.add_argument('--eval-mode', default=False, action='store_true',
                    help='turn on eval mode during model evaluation')
parser.add_argument('-j', '--workers', default=4, type=int, metavar='N',
                    help='number of data loading workers (default: 4)')

# Training procedure settings
parser.add_argument('--no-cuda', action='store_true',
                    help='Do not use cuda to train model')
parser.add_argument('--log-interval', type=int, default=200, metavar='N',
                    help='report interval')
parser.add_argument('--backup-iters', type=int, default=10000,
                    help='iteration interval to perform state backups')
parser.add_argument('--batch-size', default=1, type=int,
                    help='Batch size for training')
parser.add_argument('--epochs', type=int, default=40,
                    help='upper epoch limit')
parser.add_argument('--lr', '--learning-rate', default=1e-5, type=float,
                    help='initial learning rate')
parser.add_argument('--patience', default=2, type=int,
                    help='patience epochs for LR decreasing')
parser.add_argument('--seed', type=int, default=1111,
                    help='random seed')
parser.add_argument('--iou-loss', action='store_true',
                    help='use IoULoss instead of BCE')
parser.add_argument('--start-epoch', type=int, default=1,
                    help='epoch number to resume')
parser.add_argument('--optim-snapshot', type=str,
                    default='weights/qsegnet_optim.pth',
                    help='path to optimizer state snapshot')
parser.add_argument('--optimizer', type=str,
                    default='adam',
                    help='name of the optimizer to use')
parser.add_argument('--old-weights', action='store_true', default=False,
                    help='load LangVisNet weights on a LangVisUpsample module')
parser.add_argument('--norm', action='store_true',
                    help='enable language/visual features L2 normalization')
parser.add_argument('--gpu-pair', type=int, default=None,
                    help='gpu pair to use: either 0 (GPU0 and GPU1) or 1 (GPU2 and GPU3)')
<<<<<<< HEAD
parser.add_argument('--accum-iters', default=100, type=int,
                     help='number of gradient accumulated iterations to wait '
                          'before update')
parser.add_argument('--pin-memory', default=False, action='store_true',
                     help='enable CUDA memory pin on DataLoader')
=======
parser.add_argument("--clip-grad", type=float, default=-1,
                    help='gradient clipping value')

>>>>>>> 8dff1c57

# Model settings
parser.add_argument('--size', default=512, type=int,
                    help='image size')
parser.add_argument('--time', default=-1, type=int,
                    help='maximum time steps per batch')
parser.add_argument('--emb-size', default=1000, type=int,
                    help='word embedding dimensions')
parser.add_argument('--hid-size', default=1000, type=int,
                    help='language model hidden size')
parser.add_argument('--vis-size', default=2688, type=int,
                    help='number of visual filters')
parser.add_argument('--num-filters', default=10, type=int,
                    help='number of filters to learn')
parser.add_argument('--mixed-size', default=1000, type=int,
                    help='number of combined lang/visual features filters')
parser.add_argument('--hid-mixed-size', default=1005, type=int,
                    help='multimodal model hidden size')
parser.add_argument('--lang-layers', default=3, type=int,
                    help='number of SRU/LSTM stacked layers')
parser.add_argument('--mixed-layers', default=3, type=int,
                    help='number of mLSTM/mSRU stacked layers')
parser.add_argument('--backend', default='dpn92', type=str,
                    help='default backend network to LangVisNet')
parser.add_argument('--mix-we', action='store_true', default=False,
                    help='train linear layer filters based also on WE')
parser.add_argument('--lstm', action='store_true', default=False,
                    help='use LSTM units for RNN modules. Default SRU')
parser.add_argument('--high-res', action='store_true',
                    help='high res version of the output through '
                         'upsampling + conv')
parser.add_argument('--upsamp-channels', default=50, type=int,
                    help='number of channels in the upsampling convolutions')
parser.add_argument('--upsamp-mode', default='bilinear', type=str,
                    help='upsampling interpolation mode')
parser.add_argument('--upsamp-size', default=3, type=int,
                    help='upsampling convolution kernel size')
parser.add_argument('--upsamp-amplification', default=32, type=int,
                    help='upsampling scale factor')
parser.add_argument('--langvis-freeze', action='store_true', default=False,
                    help='freeze low res model and train only '
                         'upsampling layers')
parser.add_argument('--visual-freeze', action='store_true', default=False,
                    help='freeze model backbone and train only '
                         'DMN layers')

# Distributed settings
parser.add_argument('--dist-backend', default='gloo', type=str,
                    help='distributed backend')
parser.add_argument('--local_rank', default=0, type=int,
                    help='distributed node rank number identification')
parser.add_argument('--world-size', default=1, type=int,
                    help='number of distributed processes')
parser.add_argument('--accum-iters', default=100, type=int,
                    help='number of gradient accumulated iterations to wait '
                         'before update')
parser.add_argument('--pin-memory', action='store_true', default=False,
                    help='enable DataLoader CUDA memory pinning')

# Other settings
parser.add_argument('--visdom', type=str, default=None,
                    help='visdom URL endpoint')
parser.add_argument('--env', type=str, default='DMN-train',
                    help='visdom environment name')

args = parser.parse_args()

args_dict = vars(args)
print('Argument list to program')
print('\n'.join(['--{0} {1}'.format(arg, args_dict[arg])
                 for arg in args_dict]))
print('\n\n')

print('Starting horovod')

hvd.init()
torch.manual_seed(args.seed)
args.cuda = not args.no_cuda and torch.cuda.is_available()
if args.cuda:
    torch.cuda.set_device(hvd.local_rank())
    torch.cuda.manual_seed(hvd.size())

args.distributed = hvd.size() > 1

args.rank = hvd.rank()
args.nodes = hvd.size()

image_size = (args.size, args.size)

input_transform = Compose([
    ToTensor(),
    ResizeImage(args.size),
    Normalize(
        mean=[0.485, 0.456, 0.406],
        std=[0.229, 0.224, 0.225])
])

# If we are in 'low res' mode, downsample the target
target_transform = Compose([
    # ToTensor(),
    # ResizeAnnotation(args.size),
])


if args.batch_size == 1:
    args.time = -1

refer = ReferDataset(data_root=args.data,
                     dataset=args.dataset,
                     split=args.split,
                     transform=input_transform,
                     annotation_transform=target_transform,
                     max_query_len=args.time)

<<<<<<< HEAD
train_loader = DataLoader(refer, batch_size=args.batch_size, shuffle=True,
                          pin_memory=args.pin_memory, num_workers=args.workers)
=======
if args.distributed:
    train_sampler = DistributedSampler(
        refer, num_replicas=hvd.size(), rank=hvd.rank())
else:
    train_sampler = None


train_loader = DataLoader(refer, batch_size=args.batch_size,
                          shuffle=(train_sampler is None),
                          sampler=train_sampler,
                          pin_memory=args.pin_memory,
                          num_workers=args.workers)
>>>>>>> 8dff1c57

start_epoch = args.start_epoch

if args.val is not None:
    refer_val = ReferDataset(data_root=args.data,
                             dataset=args.dataset,
                             split=args.val,
                             transform=input_transform,
                             annotation_transform=target_transform,
                             max_query_len=args.time)
    val_sampler = None
    if args.distributed:
        val_sampler = DistributedSampler(
            refer_val, num_replicas=hvd.size(), rank=hvd.rank())
    val_loader = DataLoader(refer_val, batch_size=args.batch_size,
                            pin_memory=args.pin_memory,
<<<<<<< HEAD
                            num_workers=args.workers)
=======
                            num_workers=args.workers,
                            sampler=val_sampler)

>>>>>>> 8dff1c57


if not osp.exists(args.save_folder) and args.rank == 0:
    os.makedirs(args.save_folder)


<<<<<<< HEAD
net = LangVisUpsample()
=======
net = LangVisUpsample(dict_size=len(refer.corpus),
                      emb_size=args.emb_size,
                      hid_size=args.hid_size,
                      vis_size=args.vis_size,
                      num_filters=args.num_filters,
                      mixed_size=args.mixed_size,
                      hid_mixed_size=args.hid_mixed_size,
                      lang_layers=args.lang_layers,
                      mixed_layers=args.mixed_layers,
                      backend=args.backend,
                      mix_we=args.mix_we,
                      lstm=args.lstm,
                      high_res=args.high_res,
                      upsampling_channels=args.upsamp_channels,
                      upsampling_mode=args.upsamp_mode,
                      upsampling_size=args.upsamp_size,
                      gpu_pair=args.gpu_pair,
                      upsampling_amplification=args.upsamp_amplification,
                      langvis_freeze=args.langvis_freeze,
                      visual_freeze=args.visual_freeze)
>>>>>>> 8dff1c57

if osp.exists(args.snapshot) and args.rank == 0:
    print('Loading state dict from: {0}'.format(args.snapshot))
    snapshot_dict = torch.load(args.snapshot)
    if args.old_weights:
        state = {}
        for weight_name in snapshot_dict.keys():
            state['langvis.' + weight_name] = snapshot_dict[weight_name]
        snapshot_dict = state
    net.load_state_dict(snapshot_dict)

# if args.distributed:
#     if args.cuda:
#         net = net.cuda()
#     net = parallel.DistributedDataParallel(
#         net, device_ids=[args.local_rank], output_device=args.local_rank)

if args.cuda:
    net.cuda()

hvd.broadcast_parameters(net.state_dict(), root_rank=0)

if args.visdom is not None:
    visdom_url = urlparse(args.visdom)

    port = 80
    if visdom_url.port is not None:
        port = visdom_url.port

    print('Initializing Visdom frontend at: {0}:{1}'.format(
          args.visdom, port))
    vis = VisdomWrapper(server=visdom_url.geturl(), port=port, env=args.env)

    # vis.init_line_plot('iteration_plt', xlabel='Iteration', ylabel='Loss',
    #                    title='Current QSegNet Training Loss',
    #                    legend=['Loss'])
    #
    # vis.init_line_plot('epoch_plt', xlabel='Epoch', ylabel='Loss',
    #                    title='Current QSegNet Epoch Loss',
    #                    legend=['Loss'])

    if args.val is not None:
        vis.init_line_plot('val_plt', xlabel='Epoch', ylabel='IoU',
                           title='Current Model IoU Value',
                           legend=['Loss'])


def optimizer_wrapper(Optim, **kwargs):
    def init_func(net):
        return Optim(net.parameters(), **kwargs)
    return init_func

optimizers = {
    "adam": (optimizer_wrapper(optim.Adam, lr=args.lr * args.nodes),
             lambda optim: optim.param_groups[0]['lr']),
    "sgd": (optimizer_wrapper(optim.SGD, lr=args.lr * args.nodes, momentum=0.9),
            lambda optim: optim.param_groups[0]['lr']),
    "yellowfin": (optimizer_wrapper(
        YFOptimizer, lr=args.lr * args.nodes, sparsity_debias=True),
        lambda optim: optim._lr)
}

if args.optimizer not in optimizers:
    args.optimizer = 'adam'
    print("{0} not defined in available optimizer list, fallback to Adam")

optimizer, lr_report = optimizers[args.optimizer]
optimizer = optimizer(net)
# optimizer = optim.Adam(net.parameters(), lr=args.lr, amsgrad=True)
# optimizer = optim.SGD(net.parameters(), lr=args.lr, momentum=0.9)

# scheduler = ReduceLROnPlateau(
    # optimizer, patience=args.patience)

if osp.exists(args.optim_snapshot):
    optimizer.load_state_dict(torch.load(args.optim_snapshot))
    # last_epoch = args.start_epoch
# hvd.broadcast_parameters(optimizer.state_dict(), root_rank=0)

optimizer = hvd.DistributedOptimizer(
    optimizer, named_parameters=net.named_parameters())
# scheduler.step(args.start_epoch)

criterion = nn.BCEWithLogitsLoss()
if args.iou_loss:
    criterion = IoULoss()


def train(epoch):
    net.train()
    total_loss = AverageMeter()
    # total_loss = 0
    epoch_loss_stats = AverageMeter()
    time_stats = AverageMeter()
    # epoch_total_loss = 0
    start_time = time.time()
<<<<<<< HEAD
    optimizer.zero_grad()
    loss = 0
=======
    loss = 0
    optimizer.zero_grad()
    if args.distributed:
        train_sampler.set_epoch(epoch)
>>>>>>> 8dff1c57
    for batch_idx, (imgs, masks, words) in enumerate(train_loader):
        imgs = imgs.requires_grad_()
        masks = masks.requires_grad_().squeeze()
        words = words.requires_grad_()

        if args.cuda:
            imgs = imgs.cuda()
            masks = masks.cuda()
            words = words.cuda()

        if args.cuda and args.gpu_pair is not None:
            imgs = imgs.cuda(2*args.gpu_pair)
            masks = masks.cuda(2*args.gpu_pair)
            words = words.cuda(2*args.gpu_pair)

        out_masks = net(imgs, words)
        out_masks = F.upsample(out_masks, size=(
            masks.size(-2), masks.size(-1)), mode='bilinear',
            align_corners=True).squeeze()
        if args.gpu_pair is not None:
            masks = masks.cuda(2*args.gpu_pair + 1)
<<<<<<< HEAD
        loss += criterion(out_masks, masks)

        if batch_idx % args.accum_iters == 0:
            loss = loss / args.accum_iters
            loss.backward()
            optimizer.step()

            total_loss.update(loss.data[0], imgs.size(0))
            epoch_loss_stats.update(loss.data[0], imgs.size(0))
            # time_stats.update(time.time() - start_time)
            # start_time = time.time()
            loss = 0
            optimizer.zero_grad()
        # total_loss += loss.data[0]
=======

        # current_loss = criterion(out_masks, masks)

        # current_loss = (current_loss / args.accum_iters)
        # current_loss.backward()
        loss += criterion(out_masks, masks)
        if batch_idx % args.accum_iters == 0:
            loss = loss / args.accum_iters
            loss.backward()
            if args.clip_grad > 0:
                nn.utils.clip_grad_norm_(net.parameters(), args.clip_grad)
            optimizer.step()
            total_loss.update(loss.item(), imgs.size(0))
            epoch_loss_stats.update(loss.item(), imgs.size(0))
            time_stats.update(time.time() - start_time, imgs.size(0))
            start_time = time.time()
            loss = 0
            optimizer.zero_grad()


        # total_loss += loss.item()
>>>>>>> 8dff1c57
        # epoch_total_loss += total_loss

        if args.visdom is not None:
            cur_iter = batch_idx + (epoch - 1) * len(train_loader)
            vis.plot_line('iteration_plt',
                          X=torch.ones((1, 1)).cpu() * cur_iter,
                          Y=torch.Tensor([loss.item()]).unsqueeze(0).cpu(),
                          update='append')

        if (batch_idx % args.backup_iters == 0) and args.local_rank == 0:
            filename = 'dmn_{0}_{1}_snapshot.pth'.format(
                args.dataset, args.split)
            filename = osp.join(args.save_folder, filename)
            state_dict = net.state_dict()
            torch.save(state_dict, filename)

            optim_filename = 'dmn_{0}_{1}_optim.pth'.format(
                args.dataset, args.split)
            optim_filename = osp.join(args.save_folder, optim_filename)
            state_dict = optimizer.state_dict()
            torch.save(state_dict, optim_filename)

<<<<<<< HEAD
        if batch_idx % args.log_interval == 0:
            elapsed_time = time.time() - start_time
            # elapsed_time = time_stats.avg
=======
        if (batch_idx % args.log_interval == 0) and args.local_rank == 0:
            elapsed_time = time_stats.avg
>>>>>>> 8dff1c57
            # cur_loss = total_loss / args.log_interval
            print('{:2d}/{:2d} [{:5d}] ({:5d}/{:5d}) | ms/batch {:.4f} |'
                  ' loss {:.6f} | lr {:.7f}'.format(
                      args.rank, args.nodes,
                      epoch, batch_idx, len(train_loader),
                      elapsed_time * 1000, total_loss.avg,
                      lr_report(optimizer)))
            total_loss.reset()

        # total_loss = 0
        start_time = time.time()

    epoch_total_loss = epoch_loss_stats.avg

    if args.visdom is not None:
        vis.plot_line('epoch_plt',
                      X=torch.ones((1, 1)).cpu() * epoch,
                      Y=torch.Tensor([epoch_total_loss]).unsqueeze(0).cpu(),
                      update='append')
    return epoch_total_loss


def compute_mask_IU(masks, target):
    assert(target.shape[-2:] == masks.shape[-2:])
    temp = (masks * target)
    intersection = temp.sum()
    union = ((masks + target) - temp).sum()
    return intersection, union


def evaluate(epoch=0):
    if args.distributed:
        val_sampler.set_epoch(epoch)
    if args.eval_mode:
        net.eval()
    score_thresh = np.concatenate([# [0],
                                   # np.logspace(start=-16, stop=-2, num=10,
                                   #             endpoint=True),
                                   np.arange(start=0.00, stop=0.96,
                                             step=0.025)]).tolist()
    cum_I = torch.zeros(len(score_thresh))
    cum_U = torch.zeros(len(score_thresh))
    eval_seg_iou_list = [.5, .6, .7, .8, .9]

    seg_correct = torch.zeros(len(eval_seg_iou_list), len(score_thresh))
    seg_total = 0
    start_time = time.time()
    with torch.no_grad():
        for img, mask, phrase in tqdm(val_loader, dynamic_ncols=True):
            # img, mask, phrase = refer_val.pull_item(i)
            # words = refer_val.tokenize_phrase(phrase)
            # h, w, _ = img.shape
            # img = input_transform(img)
            imgs = img
            mask = mask.squeeze()
            words = phrase
            if args.cuda:
                imgs = imgs.cuda()
                words = words.cuda()
                mask = mask.float().cuda()

            out = net(imgs, words)
            out = F.sigmoid(out)
            out = F.upsample(out, size=(
                mask.size(-2), mask.size(-1)), mode='bilinear',
                align_corners=True).squeeze()
            # out = out.squeeze().data.cpu().numpy()
            # out = out.squeeze()
            # out = (out >= score_thresh).astype(np.uint8)
            # out = target_transform(out, (h, w))

            inter = torch.zeros(len(score_thresh))
            union = torch.zeros(len(score_thresh))
            for idx, thresh in enumerate(score_thresh):
                thresholded_out = (out > thresh).float().data
                try:
                    inter[idx], union[idx] = compute_mask_IU(
                        thresholded_out, mask)
                except AssertionError as e:
                    inter[idx] = 0
                    union[idx] = mask.sum()
                    # continue

            cum_I += inter
            cum_U += union
            this_iou = inter / union

            for idx, seg_iou in enumerate(eval_seg_iou_list):
                for jdx in range(len(score_thresh)):
                    seg_correct[idx, jdx] += (this_iou[jdx] >= seg_iou).float()

            seg_total += 1

            if seg_total != 0 and seg_total % args.log_interval + 800 == 0:
                temp_cum_iou = cum_I / cum_U
                _, which = torch.max(temp_cum_iou,0)
                which = which.numpy()
                print(' ')
                print('Accumulated IoUs at different thresholds:')
                print('+' + '-' * 34 + '+')
                print('| {:15}| {:15} |'.format('Thresholds', 'mIoU'))
                print('+' + '-' * 34 + '+')
                for idx, thresh in enumerate(score_thresh):
                    this_string = ('| {:<15.3E}| {:<15.8f} | <--'
                        if idx == which else '| {:<15.3E}| {:<15.8f} |')
                    print(this_string.format(thresh, temp_cum_iou[idx]))
                print('+' + '-' * 34 + '+')

    # Evaluation finished. Compute total IoUs and threshold that maximizes
    for jdx, thresh in enumerate(score_thresh):
        print('-' * 32)
        print('precision@X for Threshold {:<15.3E}'.format(thresh))
        for idx, seg_iou in enumerate(eval_seg_iou_list):
            print('precision@{:s} = {:.5f}'.format(
                str(seg_iou), seg_correct[idx, jdx] / seg_total))

    # Print final accumulated IoUs
    final_ious = cum_I / cum_U
    print('-' * 32 + '\n' + '')
    print('FINAL accumulated IoUs at different thresholds:')
    print('{:15}| {:15} |'.format('Thresholds', 'mIoU'))
    print('-' * 32)
    for idx, thresh in enumerate(score_thresh):
        print('{:<15.3E}| {:<15.13f} |'.format(thresh, final_ious[idx]))
    print('-' * 32)

    max_iou, max_idx = torch.max(final_ious, 0)
    max_iou = float(max_iou.numpy())
    max_idx = int(max_idx.numpy())

    # Print maximum IoU
    print('Evaluation done. Elapsed time: {:.3f} (s) '.format(
        time.time() - start_time))
    print('Maximum IoU: {:<15.13f} - Threshold: {:<15.13f}'.format(
        max_iou, score_thresh[max_idx]))

    if args.visdom is not None:
        vis.plot_line('val_plt',
                      X=torch.ones((1, 1)).cpu() * epoch,
                      Y=torch.Tensor([max_iou]).unsqueeze(0).cpu(),
                      update='append')
    return max_iou


if __name__ == '__main__':
    # multiprocessing.set_start_method('spawn')
    print('Train begins...')
    best_val_loss = None
    if args.eval_first:
        best_val_loss = 1 - evaluate(0)
    try:
        for epoch in range(start_epoch, args.epochs + 1):
            epoch_start_time = time.time()
            train_loss = train(epoch)
            val_loss = train_loss
            if args.val is not None:
                val_loss = 1 - evaluate(epoch)
            # scheduler.step(val_loss)
            print('-' * 89)
            print('| end of epoch {:3d} | time: {:5.2f}s '
                  '| epoch loss {:.6f} |'.format(
                      epoch, time.time() - epoch_start_time, train_loss))
            print('-' * 89)
            if args.local_rank == 0 and (
                best_val_loss is None or val_loss < best_val_loss):
                best_val_loss = val_loss
                filename = osp.join(args.save_folder, 'dmn_best_weights.pth')
                torch.save(net.state_dict(), filename)
    except KeyboardInterrupt:
        print('-' * 89)
        print('Exiting from training early')<|MERGE_RESOLUTION|>--- conflicted
+++ resolved
@@ -9,16 +9,7 @@
 import time
 import argparse
 import os.path as osp
-<<<<<<< HEAD
-# import multiprocessing
 from urllib.parse import urlparse
-
-# multiprocessing.set_start_method("spawn", force=True)
-=======
-import multiprocessing
-from urllib.parse import urlparse
-
->>>>>>> 8dff1c57
 
 # PyTorch imports
 import torch
@@ -45,7 +36,6 @@
 import numpy as np
 from tqdm import tqdm
 import horovod.torch as hvd
-
 
 parser = argparse.ArgumentParser(
     description='Query Segmentation Network training routine')
@@ -107,17 +97,14 @@
                     help='enable language/visual features L2 normalization')
 parser.add_argument('--gpu-pair', type=int, default=None,
                     help='gpu pair to use: either 0 (GPU0 and GPU1) or 1 (GPU2 and GPU3)')
-<<<<<<< HEAD
 parser.add_argument('--accum-iters', default=100, type=int,
                      help='number of gradient accumulated iterations to wait '
                           'before update')
 parser.add_argument('--pin-memory', default=False, action='store_true',
                      help='enable CUDA memory pin on DataLoader')
-=======
 parser.add_argument("--clip-grad", type=float, default=-1,
                     help='gradient clipping value')
 
->>>>>>> 8dff1c57
 
 # Model settings
 parser.add_argument('--size', default=512, type=int,
@@ -218,9 +205,13 @@
 # If we are in 'low res' mode, downsample the target
 target_transform = Compose([
     # ToTensor(),
-    # ResizeAnnotation(args.size),
+    ResizeAnnotation(args.size),
 ])
 
+if args.high_res:
+    target_transform = Compose([
+        # ToTensor()
+    ])
 
 if args.batch_size == 1:
     args.time = -1
@@ -232,10 +223,6 @@
                      annotation_transform=target_transform,
                      max_query_len=args.time)
 
-<<<<<<< HEAD
-train_loader = DataLoader(refer, batch_size=args.batch_size, shuffle=True,
-                          pin_memory=args.pin_memory, num_workers=args.workers)
-=======
 if args.distributed:
     train_sampler = DistributedSampler(
         refer, num_replicas=hvd.size(), rank=hvd.rank())
@@ -248,7 +235,6 @@
                           sampler=train_sampler,
                           pin_memory=args.pin_memory,
                           num_workers=args.workers)
->>>>>>> 8dff1c57
 
 start_epoch = args.start_epoch
 
@@ -265,43 +251,16 @@
             refer_val, num_replicas=hvd.size(), rank=hvd.rank())
     val_loader = DataLoader(refer_val, batch_size=args.batch_size,
                             pin_memory=args.pin_memory,
-<<<<<<< HEAD
-                            num_workers=args.workers)
-=======
                             num_workers=args.workers,
                             sampler=val_sampler)
 
->>>>>>> 8dff1c57
 
 
 if not osp.exists(args.save_folder) and args.rank == 0:
     os.makedirs(args.save_folder)
 
 
-<<<<<<< HEAD
 net = LangVisUpsample()
-=======
-net = LangVisUpsample(dict_size=len(refer.corpus),
-                      emb_size=args.emb_size,
-                      hid_size=args.hid_size,
-                      vis_size=args.vis_size,
-                      num_filters=args.num_filters,
-                      mixed_size=args.mixed_size,
-                      hid_mixed_size=args.hid_mixed_size,
-                      lang_layers=args.lang_layers,
-                      mixed_layers=args.mixed_layers,
-                      backend=args.backend,
-                      mix_we=args.mix_we,
-                      lstm=args.lstm,
-                      high_res=args.high_res,
-                      upsampling_channels=args.upsamp_channels,
-                      upsampling_mode=args.upsamp_mode,
-                      upsampling_size=args.upsamp_size,
-                      gpu_pair=args.gpu_pair,
-                      upsampling_amplification=args.upsamp_amplification,
-                      langvis_freeze=args.langvis_freeze,
-                      visual_freeze=args.visual_freeze)
->>>>>>> 8dff1c57
 
 if osp.exists(args.snapshot) and args.rank == 0:
     print('Loading state dict from: {0}'.format(args.snapshot))
@@ -313,12 +272,6 @@
         snapshot_dict = state
     net.load_state_dict(snapshot_dict)
 
-# if args.distributed:
-#     if args.cuda:
-#         net = net.cuda()
-#     net = parallel.DistributedDataParallel(
-#         net, device_ids=[args.local_rank], output_device=args.local_rank)
-
 if args.cuda:
     net.cuda()
 
@@ -379,7 +332,6 @@
 if osp.exists(args.optim_snapshot):
     optimizer.load_state_dict(torch.load(args.optim_snapshot))
     # last_epoch = args.start_epoch
-# hvd.broadcast_parameters(optimizer.state_dict(), root_rank=0)
 
 optimizer = hvd.DistributedOptimizer(
     optimizer, named_parameters=net.named_parameters())
@@ -398,15 +350,10 @@
     time_stats = AverageMeter()
     # epoch_total_loss = 0
     start_time = time.time()
-<<<<<<< HEAD
-    optimizer.zero_grad()
-    loss = 0
-=======
     loss = 0
     optimizer.zero_grad()
     if args.distributed:
         train_sampler.set_epoch(epoch)
->>>>>>> 8dff1c57
     for batch_idx, (imgs, masks, words) in enumerate(train_loader):
         imgs = imgs.requires_grad_()
         masks = masks.requires_grad_().squeeze()
@@ -428,22 +375,6 @@
             align_corners=True).squeeze()
         if args.gpu_pair is not None:
             masks = masks.cuda(2*args.gpu_pair + 1)
-<<<<<<< HEAD
-        loss += criterion(out_masks, masks)
-
-        if batch_idx % args.accum_iters == 0:
-            loss = loss / args.accum_iters
-            loss.backward()
-            optimizer.step()
-
-            total_loss.update(loss.data[0], imgs.size(0))
-            epoch_loss_stats.update(loss.data[0], imgs.size(0))
-            # time_stats.update(time.time() - start_time)
-            # start_time = time.time()
-            loss = 0
-            optimizer.zero_grad()
-        # total_loss += loss.data[0]
-=======
 
         # current_loss = criterion(out_masks, masks)
 
@@ -465,7 +396,6 @@
 
 
         # total_loss += loss.item()
->>>>>>> 8dff1c57
         # epoch_total_loss += total_loss
 
         if args.visdom is not None:
@@ -488,14 +418,8 @@
             state_dict = optimizer.state_dict()
             torch.save(state_dict, optim_filename)
 
-<<<<<<< HEAD
-        if batch_idx % args.log_interval == 0:
-            elapsed_time = time.time() - start_time
-            # elapsed_time = time_stats.avg
-=======
         if (batch_idx % args.log_interval == 0) and args.local_rank == 0:
             elapsed_time = time_stats.avg
->>>>>>> 8dff1c57
             # cur_loss = total_loss / args.log_interval
             print('{:2d}/{:2d} [{:5d}] ({:5d}/{:5d}) | ms/batch {:.4f} |'
                   ' loss {:.6f} | lr {:.7f}'.format(
@@ -641,7 +565,6 @@
 
 
 if __name__ == '__main__':
-    # multiprocessing.set_start_method('spawn')
     print('Train begins...')
     best_val_loss = None
     if args.eval_first:
